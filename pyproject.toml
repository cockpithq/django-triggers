[build-system]
requires = ["hatchling"]
build-backend = "hatchling.build"

[project]
name = "dj-triggers"
<<<<<<< HEAD
version = "1.1.0"
description = """
A Triggers system for Django made for implementing event-based \
business logic configurable through the Django admin site."""
=======
version = "1.0.1"
description = "A Triggers system for Django made for implementing event-based business logic configurable through the Django admin site."
authors = [{ name = "Dmitry Kolyagin", email = "dmitry.kolyagin@gmail.com" }]
requires-python = ">=3.7.2,<4.0"
readme = "README.md"
>>>>>>> cfcf2d68
license = "BSD-3-Clause"
keywords = [
    "django",
    "triggers",
]
classifiers = [
    "Framework :: Django :: 3",
    "Framework :: Django :: 4",
]
dependencies = [
    "Django>=3",
    "django-polymorphic>=3,<4",
    "celery>=4.4",
    "django-more-admin-filters~=1.7",
]

[project.urls]
Repository = "https://github.com/cockpithq/django-triggers"

[dependency-groups]
dev = [
    "flake8>=5.0.4,<6",
    "Flake8-pyproject>=1.1.0.post0,<2",
    "mypy~=1.0",
    "django-stubs",
    "flake8-django>=1.1.5,<2",
    "pytest>=7.1.3,<8",
    "model-bakery>=1.7.0,<2",
    "pytest-django>=4.5.2,<5",
    "isort>=5.10.1,<6",
    "pytest-cov>=4.0.0,<5",
    "celery-types>=0.14.0,<0.15",
    "flake8-pytest-style>=1.7.2,<2",
    "setuptools>=68.0.0",
]

<<<<<<< HEAD
[project]
name = "dj-triggers"
version = "1.1.0"
dependencies = [
    "Django>=3",
    "django-polymorphic>=3,<4",
    "celery>=4.4",
    "django-more-admin-filters>=1.7",
    "temporalio>=1.11.1",
    "asgiref>=3.6.0",
    "setuptools>=80.6.0",
]

[tool.poetry.dependencies]
python = ">=3.7.2,<4.0"
Django = ">=3"
django-polymorphic = "^3"
celery = ">=4.4"
django-more-admin-filters = "^1.7"

[project.optional-dependencies]
temporal = [
    "temporalio>=1.5.0",
    "asgiref>=3.6.0",
]

[dependency-groups]
dev = [
    "flake8>=5.0.4,<6",
    "Flake8-pyproject>=1.1.0.post0,<2",
    "mypy>=1.0",
    "django-stubs",
    "flake8-django>=1.1.5,<2",
    "pytest>=7.1.3,<8",
    "model-bakery>=1.7.0,<2",
    "pytest-django>=4.5.2,<5",
    "isort>=5.10.1,<6",
    "pytest-cov>=4.0.0,<5",
    "celery-types>=0.14.0,<0.15",
    "flake8-pytest-style>=1.7.2,<2",
]
=======
[tool.hatch.build.targets.sdist]
include = ["triggers"]

[tool.hatch.build.targets.wheel]
include = ["triggers"]
>>>>>>> cfcf2d68

[tool.flake8]
max-line-length = 100
exclude = [
    "*/migrations/*.py"
]

[tool.coverage.report]
exclude_lines = [
  "raise NotImplementedError"
]

[tool.coverage.run]
omit = [
  "*/admin.py"
]

[tool.django-stubs]
django_settings_module = "tests.app.settings"

[tool.mypy]
plugins = ["mypy_django_plugin.main"]

[[tool.mypy.overrides]]
module = [
    "more_admin_filters",
    "polymorphic.admin",
    "polymorphic.models"
]
ignore_missing_imports = true

[tool.pytest.ini_options]
addopts = [
    "--ds=tests.app.settings",
    "--cov=triggers",
    "--cov-report=term-missing:skip-covered"
]

[tool.isort]
force_sort_within_sections = true
include_trailing_comma = true
line_length = 100
multi_line_output = 3
use_parentheses = true<|MERGE_RESOLUTION|>--- conflicted
+++ resolved
@@ -4,18 +4,15 @@
 
 [project]
 name = "dj-triggers"
-<<<<<<< HEAD
 version = "1.1.0"
 description = """
 A Triggers system for Django made for implementing event-based \
 business logic configurable through the Django admin site."""
-=======
 version = "1.0.1"
 description = "A Triggers system for Django made for implementing event-based business logic configurable through the Django admin site."
 authors = [{ name = "Dmitry Kolyagin", email = "dmitry.kolyagin@gmail.com" }]
 requires-python = ">=3.7.2,<4.0"
 readme = "README.md"
->>>>>>> cfcf2d68
 license = "BSD-3-Clause"
 keywords = [
     "django",
@@ -25,34 +22,7 @@
     "Framework :: Django :: 3",
     "Framework :: Django :: 4",
 ]
-dependencies = [
-    "Django>=3",
-    "django-polymorphic>=3,<4",
-    "celery>=4.4",
-    "django-more-admin-filters~=1.7",
-]
 
-[project.urls]
-Repository = "https://github.com/cockpithq/django-triggers"
-
-[dependency-groups]
-dev = [
-    "flake8>=5.0.4,<6",
-    "Flake8-pyproject>=1.1.0.post0,<2",
-    "mypy~=1.0",
-    "django-stubs",
-    "flake8-django>=1.1.5,<2",
-    "pytest>=7.1.3,<8",
-    "model-bakery>=1.7.0,<2",
-    "pytest-django>=4.5.2,<5",
-    "isort>=5.10.1,<6",
-    "pytest-cov>=4.0.0,<5",
-    "celery-types>=0.14.0,<0.15",
-    "flake8-pytest-style>=1.7.2,<2",
-    "setuptools>=68.0.0",
-]
-
-<<<<<<< HEAD
 [project]
 name = "dj-triggers"
 version = "1.1.0"
@@ -72,6 +42,12 @@
 django-polymorphic = "^3"
 celery = ">=4.4"
 django-more-admin-filters = "^1.7"
+dependencies = [
+    "Django>=3",
+    "django-polymorphic>=3,<4",
+    "celery>=4.4",
+    "django-more-admin-filters~=1.7",
+]
 
 [project.optional-dependencies]
 temporal = [
@@ -94,13 +70,31 @@
     "celery-types>=0.14.0,<0.15",
     "flake8-pytest-style>=1.7.2,<2",
 ]
-=======
+[project.urls]
+Repository = "https://github.com/cockpithq/django-triggers"
+
+[dependency-groups]
+dev = [
+    "flake8>=5.0.4,<6",
+    "Flake8-pyproject>=1.1.0.post0,<2",
+    "mypy~=1.0",
+    "django-stubs",
+    "flake8-django>=1.1.5,<2",
+    "pytest>=7.1.3,<8",
+    "model-bakery>=1.7.0,<2",
+    "pytest-django>=4.5.2,<5",
+    "isort>=5.10.1,<6",
+    "pytest-cov>=4.0.0,<5",
+    "celery-types>=0.14.0,<0.15",
+    "flake8-pytest-style>=1.7.2,<2",
+    "setuptools>=68.0.0",
+]
+
 [tool.hatch.build.targets.sdist]
 include = ["triggers"]
 
 [tool.hatch.build.targets.wheel]
 include = ["triggers"]
->>>>>>> cfcf2d68
 
 [tool.flake8]
 max-line-length = 100
